#  ___________________________________________________________________________
#
#  Pyomo: Python Optimization Modeling Objects
#  Copyright 2017 National Technology and Engineering Solutions of Sandia, LLC
#  Under the terms of Contract DE-NA0003525 with National Technology and
#  Engineering Solutions of Sandia, LLC, the U.S. Government retains certain
#  rights in this software.
#  This software is distributed under the 3-clause BSD License.
#  ___________________________________________________________________________

"""Collection of GDP-related hacks.

Hacks for dealing with the fact that solver writers may sometimes fail to
detect variables inside of Disjuncts or deactivated Blocks.
"""

import logging
import textwrap
from pyomo.util.plugin import alias
from pyomo.core.base import Transformation, Block, Constraint
from pyomo.gdp import Disjunct

from six import itervalues

logger = logging.getLogger('pyomo.gdp')


class HACK_GDP_Var_Mover(Transformation):
    """Move indicator vars to top block.

    HACK: this will move all indicator variables on the model to the top block
    so the writers can find them.

    """

    alias('gdp.varmover', doc=textwrap.fill(textwrap.dedent(__doc__.strip())))

    def _apply_to(self, instance, **kwds):
        assert not kwds
        count = 0
        disjunct_generator = instance.component_data_objects(
            Disjunct, descend_into=(Block, Disjunct))
        for disjunct in disjunct_generator:
            count += 1
            var = disjunct.indicator_var
            var.doc = "%s(Moved from %s)" % (
                var.doc + " " if var.doc else "", var.name, )
            disjunct.del_component(var)
            instance.add_component("_gdp_moved_IV_%s" % (count,), var)


class HACK_GDP_Disjunct_Reclassifier(Transformation):
    """Reclassify Disjuncts to Blocks.

    HACK: this will reclassify all Disjuncts to Blocks so the current writers
    can find the variables

    """

    alias('gdp.reclassify',
          doc=textwrap.fill(textwrap.dedent(__doc__.strip())))

    def _apply_to(self, instance, **kwds):
        assert not kwds
        disjunct_generator = instance.component_objects(
            Disjunct, descend_into=(Block, Disjunct))
        for disjunct_component in disjunct_generator:
            for disjunct in itervalues(disjunct_component._data):
                if disjunct.active:
<<<<<<< HEAD
                    logger.error("""Reclassifying active Disjunct %s as a Block.
This is generally as error as it indicates that the model was not
completely relaxed before applying the gdp.reclassify transformation""" % disjunct.name)
=======
                    logger.error("""
                    Reclassifying active Disjunct "%s" as a Block.  This
                    is generally an error as it indicates that the model
                    was not completely relaxed before applying the
                    gdp.reclassify transformation""" % (disjunct.name,))
>>>>>>> 2a24b4dc

                # Deactivate all constraints.  Note that we only need to
                # descent into blocks: we will catch disjuncts in the outer
                # loop.
                cons_in_disjunct = disjunct.component_objects(
                    Constraint, descend_into=Block, active=True)
                for con in cons_in_disjunct:
                    con.deactivate()

            # Reclassify this disjunct as a block
            disjunct_component.parent_block().reclassify_component_type(
                disjunct_component, Block)
            disjunct_component._activate_without_unfixing_indicator()<|MERGE_RESOLUTION|>--- conflicted
+++ resolved
@@ -67,17 +67,11 @@
         for disjunct_component in disjunct_generator:
             for disjunct in itervalues(disjunct_component._data):
                 if disjunct.active:
-<<<<<<< HEAD
-                    logger.error("""Reclassifying active Disjunct %s as a Block.
-This is generally as error as it indicates that the model was not
-completely relaxed before applying the gdp.reclassify transformation""" % disjunct.name)
-=======
                     logger.error("""
                     Reclassifying active Disjunct "%s" as a Block.  This
                     is generally an error as it indicates that the model
                     was not completely relaxed before applying the
                     gdp.reclassify transformation""" % (disjunct.name,))
->>>>>>> 2a24b4dc
 
                 # Deactivate all constraints.  Note that we only need to
                 # descent into blocks: we will catch disjuncts in the outer
